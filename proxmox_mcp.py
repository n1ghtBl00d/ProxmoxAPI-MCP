--- conflicted
+++ resolved
@@ -462,19 +462,6 @@
         return f"Error retrieving LXC firewall rules: {str(e)}"
 
 @mcp.tool()
-<<<<<<< HEAD
-async def get_vms(ctx: Context) -> str:
-    """Lists all virtual machines across the cluster.
-
-    This tool retrieves information about all QEMU/KVM virtual machines
-    across all nodes in the Proxmox cluster.
-
-    Args:
-        ctx: The MCP server provided context.
-
-    Returns:
-        A JSON formatted string containing information about all VMs across the cluster.
-=======
 async def get_storage_list(ctx: Context, node: str = 'local') -> str:
     """Get a list of all available storage locations on a node.
 
@@ -504,50 +491,10 @@
 
     Returns:
         A JSON formatted string containing storage content.
->>>>>>> c70b3525
-        Returns an error message string if the API call fails.
-    """
-    try:
-        proxmox_client: ProxmoxAPI = ctx.request_context.lifespan_context.proxmox_client
-<<<<<<< HEAD
-        
-        # Get online nodes
-        online_nodes = get_online_nodes(proxmox_client)
-        
-        # Get VMs from each online node
-        all_vms = []
-        for node in online_nodes:
-            node_name = node['node']
-            try:
-                # Get QEMU VMs from this node
-                vms = proxmox_client.nodes(node_name).qemu.get()
-                
-                # Add node information to each VM
-                for vm in vms:
-                    vm['node'] = node_name
-                
-                all_vms.extend(vms)
-            except Exception as e:
-                # If we can't get VMs from a node, log it but continue with other nodes
-                print(f"Error getting VMs from node {node_name}: {str(e)}")
-        
-        return json.dumps(all_vms, indent=2)
-    except Exception as e:
-        return f"Error retrieving VMs from cluster: {str(e)}"
-
-@mcp.tool()
-async def get_storage(ctx: Context) -> str:
-    """Lists available storage pools across the cluster.
-
-    This tool retrieves information about all storage pools
-    across all nodes in the Proxmox cluster.
-
-    Args:
-        ctx: The MCP server provided context.
-
-    Returns:
-        A JSON formatted string containing information about all storage pools across the cluster.
-=======
+        Returns an error message string if the API call fails.
+    """
+    try:
+        proxmox_client: ProxmoxAPI = ctx.request_context.lifespan_context.proxmox_client
         content = proxmox_client.nodes(node).storage(storage_id).content.get()
         return json.dumps(content, indent=2)
     except Exception as e:
@@ -646,13 +593,191 @@
 
     Returns:
         A string containing the task ID of the backup operation.
->>>>>>> c70b3525
-        Returns an error message string if the API call fails.
-    """
-    try:
-        proxmox_client: ProxmoxAPI = ctx.request_context.lifespan_context.proxmox_client
-        
-<<<<<<< HEAD
+        Returns an error message string if the API call fails.
+    """
+    try:
+        proxmox_client: ProxmoxAPI = ctx.request_context.lifespan_context.proxmox_client
+        
+        # Check if we have a valid connection
+        if proxmox_client is None:
+            return "Error: Not connected to Proxmox server. Please check your connection settings."
+        
+        # Validate parameters
+        valid_modes = ['snapshot', 'suspend', 'stop']
+        if mode not in valid_modes:
+            return f"Invalid mode '{mode}'. Valid modes are: {', '.join(valid_modes)}"
+        
+        valid_compress = ['lzo', 'gzip', 'zstd']
+        if compress not in valid_compress:
+            return f"Invalid compression type '{compress}'. Valid types are: {', '.join(valid_compress)}"
+        
+        # First determine if this is a VM or LXC
+        try:
+            # Try to get VM info first
+            vm_info = proxmox_client.nodes(node).qemu(vmid).status.current.get()
+            vm_type = 'qemu'
+        except Exception:
+            try:
+                # If not a VM, try to get LXC info
+                lxc_info = proxmox_client.nodes(node).lxc(vmid).status.current.get()
+                vm_type = 'lxc'
+            except Exception:
+                return f"Could not find VM or LXC with ID {vmid} on node {node}"
+        
+        # Prepare backup parameters
+        params = {
+            'mode': mode,
+            'compress': compress,
+            'remove': 1 if remove else 0,
+            'storage': storage_id,
+            'vmid': str(vmid)  # Convert to string as required by the API
+        }
+        
+        # Start backup task using the vzdump endpoint
+        try:
+            task = proxmox_client.nodes(node).vzdump.post(**params)
+            # The task response is a string containing the UPID
+            upid = task
+            return f"Backup task started for {vm_type} {vmid}. UPID: {upid}"
+        except Exception as e:
+            return f"Error starting backup task: {str(e)}"
+            
+    except Exception as e:
+        return f"Error creating backup: {str(e)}"
+
+@mcp.tool()
+async def get_backup_status(ctx: Context, node: str, upid: str) -> str:
+    """Get the status of a backup task.
+
+    Args:
+        ctx: The MCP server provided context.
+        node: The node where the backup task is running.
+        upid: The Unique Process ID of the backup task.
+
+    Returns:
+        A JSON formatted string containing backup task status.
+        Returns an error message string if the API call fails.
+    """
+    try:
+        proxmox_client: ProxmoxAPI = ctx.request_context.lifespan_context.proxmox_client
+        
+        # Get task status
+        status = proxmox_client.nodes(node).tasks(upid).status.get()
+        
+        # Get task log
+        log = proxmox_client.nodes(node).tasks(upid).log.get()
+        
+        # Combine status and log
+        backup_status = {
+            "status": status,
+            "log": log
+        }
+        
+        return json.dumps(backup_status, indent=2)
+    except Exception as e:
+        return f"Error getting backup status: {str(e)}"
+
+@mcp.tool()
+async def restore_backup(ctx: Context, node: str, storage_id: str, backup_file: str, 
+                        vmid: int = None, force: bool = False) -> str:
+    """Restore a VM or LXC container from a backup.
+
+    Args:
+        ctx: The MCP server provided context.
+        node: The node where the backup should be restored.
+        storage_id: The storage ID where the backup is located.
+        backup_file: The name of the backup file to restore.
+        vmid: Optional new VMID for the restored VM/LXC.
+        force: Whether to force the restore operation.
+
+    Returns:
+        A string containing the task ID of the restore operation.
+        Returns an error message string if the API call fails.
+    """
+    try:
+        proxmox_client: ProxmoxAPI = ctx.request_context.lifespan_context.proxmox_client
+        
+        # Determine if this is a VM or LXC backup based on the file extension
+        is_lxc = backup_file.endswith('.tar.gz')
+        
+        # Prepare restore parameters
+        params = {
+            'archive': backup_file,
+            'storage': storage_id,
+            'force': 1 if force else 0
+        }
+        
+        if vmid is not None:
+            params['vmid'] = vmid
+        
+        # Start restore task using the appropriate endpoint
+        if is_lxc:
+            task = proxmox_client.nodes(node).lxc.restore.post(**params)
+        else:
+            task = proxmox_client.nodes(node).qemu.restore.post(**params)
+        
+        return f"Restore task started. Task ID: {task['data']}"
+    except Exception as e:
+        return f"Error restoring backup: {str(e)}"
+
+@mcp.tool()
+async def get_vms(ctx: Context) -> str:
+    """Lists all virtual machines across the cluster.
+
+    This tool retrieves information about all QEMU/KVM virtual machines
+    across all nodes in the Proxmox cluster.
+
+    Args:
+        ctx: The MCP server provided context.
+
+    Returns:
+        A JSON formatted string containing information about all VMs across the cluster.
+        Returns an error message string if the API call fails.
+    """
+    try:
+        proxmox_client: ProxmoxAPI = ctx.request_context.lifespan_context.proxmox_client
+        
+        # Get online nodes
+        online_nodes = get_online_nodes(proxmox_client)
+        
+        # Get VMs from each online node
+        all_vms = []
+        for node in online_nodes:
+            node_name = node['node']
+            try:
+                # Get QEMU VMs from this node
+                vms = proxmox_client.nodes(node_name).qemu.get()
+                
+                # Add node information to each VM
+                for vm in vms:
+                    vm['node'] = node_name
+                
+                all_vms.extend(vms)
+            except Exception as e:
+                # If we can't get VMs from a node, log it but continue with other nodes
+                print(f"Error getting VMs from node {node_name}: {str(e)}")
+        
+        return json.dumps(all_vms, indent=2)
+    except Exception as e:
+        return f"Error retrieving VMs from cluster: {str(e)}"
+
+@mcp.tool()
+async def get_storage(ctx: Context) -> str:
+    """Lists available storage pools across the cluster.
+
+    This tool retrieves information about all storage pools
+    across all nodes in the Proxmox cluster.
+
+    Args:
+        ctx: The MCP server provided context.
+
+    Returns:
+        A JSON formatted string containing information about all storage pools across the cluster.
+        Returns an error message string if the API call fails.
+    """
+    try:
+        proxmox_client: ProxmoxAPI = ctx.request_context.lifespan_context.proxmox_client
+        
         # Get online nodes
         online_nodes = get_online_nodes(proxmox_client)
         
@@ -676,129 +801,6 @@
         return json.dumps(all_storage, indent=2)
     except Exception as e:
         return f"Error retrieving storage from cluster: {str(e)}"
-=======
-        # Check if we have a valid connection
-        if proxmox_client is None:
-            return "Error: Not connected to Proxmox server. Please check your connection settings."
-        
-        # Validate parameters
-        valid_modes = ['snapshot', 'suspend', 'stop']
-        if mode not in valid_modes:
-            return f"Invalid mode '{mode}'. Valid modes are: {', '.join(valid_modes)}"
-        
-        valid_compress = ['lzo', 'gzip', 'zstd']
-        if compress not in valid_compress:
-            return f"Invalid compression type '{compress}'. Valid types are: {', '.join(valid_compress)}"
-        
-        # First determine if this is a VM or LXC
-        try:
-            # Try to get VM info first
-            vm_info = proxmox_client.nodes(node).qemu(vmid).status.current.get()
-            vm_type = 'qemu'
-        except Exception:
-            try:
-                # If not a VM, try to get LXC info
-                lxc_info = proxmox_client.nodes(node).lxc(vmid).status.current.get()
-                vm_type = 'lxc'
-            except Exception:
-                return f"Could not find VM or LXC with ID {vmid} on node {node}"
-        
-        # Prepare backup parameters
-        params = {
-            'mode': mode,
-            'compress': compress,
-            'remove': 1 if remove else 0,
-            'storage': storage_id,
-            'vmid': str(vmid)  # Convert to string as required by the API
-        }
-        
-        # Start backup task using the vzdump endpoint
-        try:
-            task = proxmox_client.nodes(node).vzdump.post(**params)
-            # The task response is a string containing the UPID
-            upid = task
-            return f"Backup task started for {vm_type} {vmid}. UPID: {upid}"
-        except Exception as e:
-            return f"Error starting backup task: {str(e)}"
-            
-    except Exception as e:
-        return f"Error creating backup: {str(e)}"
-
-@mcp.tool()
-async def get_backup_status(ctx: Context, node: str, upid: str) -> str:
-    """Get the status of a backup task.
-
-    Args:
-        ctx: The MCP server provided context.
-        node: The node where the backup task is running.
-        upid: The Unique Process ID of the backup task.
-
-    Returns:
-        A JSON formatted string containing backup task status.
-        Returns an error message string if the API call fails.
-    """
-    try:
-        proxmox_client: ProxmoxAPI = ctx.request_context.lifespan_context.proxmox_client
-        
-        # Get task status
-        status = proxmox_client.nodes(node).tasks(upid).status.get()
-        
-        # Get task log
-        log = proxmox_client.nodes(node).tasks(upid).log.get()
-        
-        # Combine status and log
-        backup_status = {
-            "status": status,
-            "log": log
-        }
-        
-        return json.dumps(backup_status, indent=2)
-    except Exception as e:
-        return f"Error getting backup status: {str(e)}"
-
-@mcp.tool()
-async def restore_backup(ctx: Context, node: str, storage_id: str, backup_file: str, 
-                        vmid: int = None, force: bool = False) -> str:
-    """Restore a VM or LXC container from a backup.
-
-    Args:
-        ctx: The MCP server provided context.
-        node: The node where the backup should be restored.
-        storage_id: The storage ID where the backup is located.
-        backup_file: The name of the backup file to restore.
-        vmid: Optional new VMID for the restored VM/LXC.
-        force: Whether to force the restore operation.
-
-    Returns:
-        A string containing the task ID of the restore operation.
-        Returns an error message string if the API call fails.
-    """
-    try:
-        proxmox_client: ProxmoxAPI = ctx.request_context.lifespan_context.proxmox_client
-        
-        # Determine if this is a VM or LXC backup based on the file extension
-        is_lxc = backup_file.endswith('.tar.gz')
-        
-        # Prepare restore parameters
-        params = {
-            'archive': backup_file,
-            'storage': storage_id,
-            'force': 1 if force else 0
-        }
-        
-        if vmid is not None:
-            params['vmid'] = vmid
-        
-        # Start restore task using the appropriate endpoint
-        if is_lxc:
-            task = proxmox_client.nodes(node).lxc.restore.post(**params)
-        else:
-            task = proxmox_client.nodes(node).qemu.restore.post(**params)
-        
-        return f"Restore task started. Task ID: {task['data']}"
-    except Exception as e:
-        return f"Error restoring backup: {str(e)}"
->>>>>>> c70b3525
 
 # --- Main Execution ---
 async def main():
